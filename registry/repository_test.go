// Copyright The Notary Project Authors.
// Licensed under the Apache License, Version 2.0 (the "License");
// you may not use this file except in compliance with the License.
// You may obtain a copy of the License at
//
// http://www.apache.org/licenses/LICENSE-2.0
//
// Unless required by applicable law or agreed to in writing, software
// distributed under the License is distributed on an "AS IS" BASIS,
// WITHOUT WARRANTIES OR CONDITIONS OF ANY KIND, either express or implied.
// See the License for the specific language governing permissions and
// limitations under the License.

package registry

import (
	"bytes"
	"context"
	"fmt"
	"io"
	"net/http"
	"net/url"
	"os"
	"path/filepath"
	"reflect"
	"strings"
	"testing"

	"github.com/notaryproject/notation-go/internal/envelope"
	"github.com/notaryproject/notation-go/internal/mock/ocilayout"
	"github.com/notaryproject/notation-go/internal/slices"
	"github.com/notaryproject/notation-go/registry/internal/artifactspec"
	"github.com/opencontainers/go-digest"
	ocispec "github.com/opencontainers/image-spec/specs-go/v1"
	"oras.land/oras-go/v2/content"
	"oras.land/oras-go/v2/content/memory"
	"oras.land/oras-go/v2/content/oci"
	"oras.land/oras-go/v2/registry"
	"oras.land/oras-go/v2/registry/remote"
)

const (
	zeroDigest               = "sha256:0000000000000000000000000000000000000000000000000000000000000000"
	emptyConfigDigest        = "sha256:44136fa355b3678a1146ad16f7e8649e94fb4fc21fe77e8310c060f61caaff8a"
	validDigest              = "6c3c624b58dbbcd3c0dd82b4c53f04194d1247c6eebdaab7c610cf7d66709b3b"
	validDigest2             = "1834876dcfb05cb167a5c24953eba58c4ac89b1adf57f28f2f9d09af107ee8f2"
	invalidDigest            = "invaliddigest"
	algo                     = "sha256"
	validDigestWithAlgo      = algo + ":" + validDigest
	validDigestWithAlgo2     = algo + ":" + validDigest2
	validHost                = "localhost"
	validRegistry            = validHost + ":5000"
	invalidHost              = "badhost"
	invalidRegistry          = invalidHost + ":5000"
	validRepo                = "test"
	msg                      = "message"
	errMsg                   = "error message"
	validReference           = validRegistry + "/" + validRepo + "@" + validDigestWithAlgo
	referenceWithInvalidHost = invalidRegistry + "/" + validRepo + "@" + validDigestWithAlgo
	invalidReference         = "invalid reference"
	joseTag                  = "application/jose+json"
	coseTag                  = "application/cose"
	validTimestamp           = "2022-07-29T02:23:10Z"
	validPage                = `
	{
		"Manifests": [
			{	
				"MediaType": "application/vnd.oci.image.manifest.v1+json",
				"Digest": "sha256:cf2a0974295fc17b8351ef52abae2f40212e20e0359ea980ec5597bb0315347b",
				"Size": 620,
				"ArtifactType": "application/vnd.cncf.notary.signature"
			}
		]
	}`
	validPageDigest = "sha256:cf2a0974295fc17b8351ef52abae2f40212e20e0359ea980ec5597bb0315347b"
	validPageImage  = `
	{
		"Manifests": [
			{
				"MediaType": "application/vnd.oci.image.manifest.v1+json",
				"Digest": "sha256:c8f1c1a1bdf099fbc1b70ec4b98da3d8704e27d863f1407db06aad1e022a32cf",
				"Size": 733,
				"ArtifactType": "application/vnd.cncf.notary.signature"
			}
		]
	}`
	validPageImageDigest = "sha256:c8f1c1a1bdf099fbc1b70ec4b98da3d8704e27d863f1407db06aad1e022a32cf"
	validBlob            = `{
		"digest": "sha256:1834876dcfb05cb167a5c24953eba58c4ac89b1adf57f28f2f9d09af107ee8f2",
		"size": 90
	}`
)

var (
	validDigestWithAlgoSlice = []string{validDigestWithAlgo, validDigestWithAlgo2}
	signaturePath            = filepath.FromSlash("../internal/testdata/jws_signature.sig")
)

type args struct {
	ctx                   context.Context
	reference             string
	remoteClient          remote.Client
	plainHttp             bool
	annotations           map[string]string
	subjectManifest       ocispec.Descriptor
	signature             []byte
	signatureMediaType    string
	signatureManifestDesc ocispec.Descriptor
	artifactManifestDesc  ocispec.Descriptor
}

type mockRemoteClient struct {
}

func (c mockRemoteClient) Do(req *http.Request) (*http.Response, error) {
	switch req.URL.Path {
	case "/v2/test/manifests/" + validDigest:
		return &http.Response{
			StatusCode: http.StatusOK,
			Body:       io.NopCloser(bytes.NewReader([]byte(msg))),
			Header: map[string][]string{
				"Content-Type":          {joseTag},
				"Docker-Content-Digest": {validDigestWithAlgo},
			},
		}, nil
	case "/v2/test/blobs/" + validDigestWithAlgo2:
		return &http.Response{
			StatusCode:    http.StatusOK,
			Body:          io.NopCloser(bytes.NewReader([]byte(validBlob))),
			ContentLength: maxBlobSizeLimit + 1,
			Header: map[string][]string{
				"Content-Type":          {joseTag},
				"Docker-Content-Digest": {validDigestWithAlgo2},
			},
		}, nil
	case "/v2/test/blobs/" + emptyConfigDigest:
		return &http.Response{
			StatusCode: http.StatusNotFound,
			Body:       io.NopCloser(bytes.NewReader([]byte{})),
		}, nil
	case "/v2/test/manifests/" + invalidDigest:
		return &http.Response{}, fmt.Errorf(errMsg)
	case "v2/test/manifest/" + validDigest2:
		return &http.Response{
			StatusCode: http.StatusOK,
			Body:       io.NopCloser(bytes.NewReader([]byte(validDigest2))),
			Header: map[string][]string{
				"Content-Type":          {joseTag},
				"Docker-Content-Digest": {validDigestWithAlgo2},
			},
		}, nil
	case "/v2/test/blobs/uploads/":
		switch req.Host {
		case validRegistry:
			return &http.Response{
				StatusCode: http.StatusAccepted,
				Body:       io.NopCloser(bytes.NewReader([]byte(msg))),
				Request: &http.Request{
					Header: map[string][]string{},
				},
				Header: map[string][]string{
					"Location": {"test"},
				},
			}, nil
		default:
			return &http.Response{}, fmt.Errorf(msg)
		}
	case "/v2/test/referrers/":
		return &http.Response{
			StatusCode: http.StatusOK,
			Header: http.Header{
				"Content-Type": []string{ocispec.MediaTypeImageIndex},
			},
			Body: io.NopCloser(bytes.NewReader([]byte(validPage))),
			Request: &http.Request{
				Method: "GET",
				URL:    &url.URL{Path: "/v2/test/referrers/"},
			},
		}, nil
	case "/v2/test/referrers/" + validDigestWithAlgo:
		return &http.Response{
			StatusCode: http.StatusOK,
			Header: http.Header{
				"Content-Type": []string{ocispec.MediaTypeImageIndex},
			},
			Body: io.NopCloser(bytes.NewReader([]byte(validPage))),
			Request: &http.Request{
				Method: "GET",
				URL:    &url.URL{Path: "/v2/test/referrers/" + validDigestWithAlgo},
			},
		}, nil
	case "/v2/test/referrers/" + zeroDigest:
		return &http.Response{
			StatusCode: http.StatusOK,
			Header: http.Header{
				"Content-Type": []string{ocispec.MediaTypeImageIndex},
			},
			Body: io.NopCloser(bytes.NewReader([]byte(validPageImage))),
			Request: &http.Request{
				Method: "GET",
				URL:    &url.URL{Path: "/v2/test/referrers/" + zeroDigest},
			},
		}, nil
	case validRepo:
		return &http.Response{
			StatusCode: http.StatusCreated,
			Body:       io.NopCloser(bytes.NewReader([]byte(msg))),
		}, nil
	default:
		_, digest, found := strings.Cut(req.URL.Path, "/v2/test/manifests/")
		if found && !slices.Contains(validDigestWithAlgoSlice, digest) {
			resp := &http.Response{
				StatusCode: http.StatusCreated,
				Body:       io.NopCloser(bytes.NewReader([]byte(msg))),
				Header: http.Header{
					"Content-Type": []string{joseTag},
					"Oci-Subject":  []string{validDigestWithAlgo},
				},
			}
			return resp, nil
		}
		return &http.Response{}, fmt.Errorf(errMsg)
	}
}

func TestResolve(t *testing.T) {
	tests := []struct {
		name      string
		args      args
		expect    ocispec.Descriptor
		expectErr bool
	}{
		{
			name: "failed to resolve",
			args: args{
				ctx:          context.Background(),
				reference:    invalidReference,
				remoteClient: mockRemoteClient{},
				plainHttp:    false,
			},
			expect:    ocispec.Descriptor{},
			expectErr: true,
		},
	}

	for _, tt := range tests {
		t.Run(tt.name, func(t *testing.T) {
			args := tt.args
			ref, _ := registry.ParseReference(args.reference)
			client := newRepositoryClient(args.remoteClient, ref, args.plainHttp)
			res, err := client.Resolve(args.ctx, args.reference)
			if (err != nil) != tt.expectErr {
				t.Errorf("error = %v, expectErr = %v", err, tt.expectErr)
			}
			if !reflect.DeepEqual(res, tt.expect) {
				t.Errorf("expect %+v, got %+v", tt.expect, res)
			}
		})
	}
}

func TestFetchSignatureBlob(t *testing.T) {
	tests := []struct {
		name      string
		args      args
		expect    []byte
		expectErr bool
	}{
		{
			name:      "failed to resolve",
			expect:    nil,
			expectErr: true,
			args: args{
				ctx:          context.Background(),
				reference:    validReference,
				remoteClient: mockRemoteClient{},
				plainHttp:    false,
				signatureManifestDesc: ocispec.Descriptor{
					MediaType: artifactspec.MediaTypeArtifactManifest,
					Digest:    digest.Digest(invalidDigest),
				},
			},
		},
		{
			name:      "exceed max blob size",
			expect:    nil,
			expectErr: true,
			args: args{
				ctx:          context.Background(),
				reference:    validReference,
				remoteClient: mockRemoteClient{},
				plainHttp:    false,
				signatureManifestDesc: ocispec.Descriptor{
					MediaType: artifactspec.MediaTypeArtifactManifest,
					Digest:    digest.Digest(validDigestWithAlgo2),
				},
			},
		},
	}

	for _, tt := range tests {
		t.Run(tt.name, func(t *testing.T) {
			args := tt.args
			ref, _ := registry.ParseReference(args.reference)
			client := newRepositoryClient(args.remoteClient, ref, args.plainHttp)
			res, _, err := client.FetchSignatureBlob(args.ctx, args.signatureManifestDesc)
			if (err != nil) != tt.expectErr {
				t.Errorf("error = %v, expectErr = %v", err, tt.expectErr)
			}
			if !reflect.DeepEqual(res, tt.expect) {
				t.Errorf("expect %+v, got %+v", tt.expect, res)
			}
		})
	}
}

func TestListSignatures(t *testing.T) {
	tests := []struct {
		name      string
		args      args
		expect    []interface{}
		expectErr bool
	}{
		{
			name:      "successfully fetch content",
			expectErr: false,
			expect:    nil,
			args: args{
				ctx:          context.Background(),
				reference:    validReference,
				remoteClient: mockRemoteClient{},
				plainHttp:    false,
				artifactManifestDesc: ocispec.Descriptor{
					MediaType: "application/vnd.oci.image.manifest.v1+json",
					Digest:    validDigestWithAlgo,
					Size:      481,
				},
			},
		},
	}
	for _, tt := range tests {
		t.Run(tt.name, func(t *testing.T) {
			args := tt.args
			ref, err := registry.ParseReference(args.reference)
			if err != nil {
				t.Fatal(err)
			}
			client := newRepositoryClient(args.remoteClient, ref, args.plainHttp)

			err = client.ListSignatures(args.ctx, args.artifactManifestDesc, func(signatureManifests []ocispec.Descriptor) error {
				if len(signatureManifests) != 1 {
					return fmt.Errorf("length of signatureManifests expected 1, got %d", len(signatureManifests))
				}
				for _, sigManifest := range signatureManifests {
					sigManifestDigest := sigManifest.Digest.String()
					if sigManifestDigest != validPageDigest {
						return fmt.Errorf("signature manifest digest expected: %s, got %s", validPageDigest, sigManifestDigest)
					}
				}
				return nil
			})
			if (err != nil) != tt.expectErr {
				t.Errorf("error = %v, expectErr = %v", err, tt.expectErr)
			}
		})
	}
}

func TestPushSignature(t *testing.T) {
	signature, err := os.ReadFile(signaturePath)
	if err != nil {
		t.Fatalf("failed to read signature: %v", err)
	}
	tests := []struct {
		name           string
		args           args
		expectDes      ocispec.Descriptor
		expectManifest ocispec.Descriptor
		expectErr      bool
	}{
		{
			name:      "failed to upload signature",
			expectErr: true,
			args: args{
				reference:          referenceWithInvalidHost,
				signatureMediaType: joseTag,
				signature:          signature,
				ctx:                context.Background(),
				remoteClient:       mockRemoteClient{},
			},
		},
		{
			name:      "successfully uploaded signature manifest",
			expectErr: false,
			args: args{
				reference:          validReference,
				signatureMediaType: joseTag,
				signature:          signature,
				ctx:                context.Background(),
				remoteClient:       mockRemoteClient{},
				subjectManifest: ocispec.Descriptor{
					MediaType: "application/vnd.oci.image.manifest.v1+json",
					Digest:    validDigestWithAlgo,
					Size:      481,
				},
				annotations: map[string]string{
					envelope.AnnotationX509ChainThumbprint: "[\"9f5f5aecee24b5cfdc7a91f6d5ac5c3a5348feb17c934d403f59ac251549ea0d\"]",
				},
			},
		},
	}
	for _, tt := range tests {
		t.Run(tt.name, func(t *testing.T) {
			args := tt.args
			ref, _ := registry.ParseReference(args.reference)
			client := newRepositoryClient(args.remoteClient, ref, args.plainHttp)

			_, _, err := client.PushSignature(args.ctx, args.signatureMediaType, args.signature, args.subjectManifest, args.annotations)
			if (err != nil) != tt.expectErr {
				t.Errorf("error = %v, expectErr = %v", err, tt.expectErr)
			}
		})
	}
}

func TestPushSignatureImageManifest(t *testing.T) {
	ref, err := registry.ParseReference(validReference)
	if err != nil {
		t.Fatalf("failed to parse reference")
	}
	client := newRepositoryClientWithImageManifest(mockRemoteClient{}, ref, false)
	signature, err := os.ReadFile(signaturePath)
	if err != nil {
		t.Fatalf("failed to read signature: %v", err)
	}
	_, manifestDesc, err := client.PushSignature(context.Background(), joseTag, signature, ocispec.Descriptor{}, annotations)
	if err != nil {
		t.Fatalf("failed to push signature")
	}
	if manifestDesc.MediaType != ocispec.MediaTypeImageManifest {
		t.Errorf("expect manifestDesc.MediaType: %v, got %v", ocispec.MediaTypeImageManifest, manifestDesc.MediaType)
	}
}

// newRepositoryClient creates a new repository client
func newRepositoryClient(client remote.Client, ref registry.Reference, plainHTTP bool) *repositoryClient {
	repo := remote.Repository{
		Client:    client,
		Reference: ref,
		PlainHTTP: plainHTTP,
	}
	return &repositoryClient{
		GraphTarget: &repo,
	}
}

// newRepositoryClientWithImageManifest creates a new repository client for
// pushing OCI image manifest
func newRepositoryClientWithImageManifest(client remote.Client, ref registry.Reference, plainHTTP bool) *repositoryClient {
	return &repositoryClient{
		GraphTarget: &remote.Repository{
			Client:    client,
			Reference: ref,
			PlainHTTP: plainHTTP,
		},
	}
}

var (
	reference          = "sha256:19dbd2e48e921426ee8ace4dc892edfb2ecdc1d1a72d5416c83670c30acecef0"
	expectedTargetDesc = ocispec.Descriptor{
		MediaType: "application/vnd.oci.image.manifest.v1+json",
		Digest:    "sha256:19dbd2e48e921426ee8ace4dc892edfb2ecdc1d1a72d5416c83670c30acecef0",
		Size:      481,
	}
	annotations = map[string]string{
		envelope.AnnotationX509ChainThumbprint: "[\"9f5f5aecee24b5cfdc7a91f6d5ac5c3a5348feb17c934d403f59ac251549ea0d\"]",
		ocispec.AnnotationCreated:              "2023-03-14T08:10:02Z",
	}
	expectedSignatureManifestDesc = ocispec.Descriptor{
		MediaType: "application/vnd.oci.image.manifest.v1+json",
		Digest:    "sha256:baeaea44f55c94499b7e082bd3c98ad5ec40fdf23ef89cdf4e5db6b83e4f18f5",
		Size:      728,
	}
	expectedSignatureBlobDesc = ocispec.Descriptor{
		MediaType: joseTag,
		Digest:    "sha256:586c5e0f341d7d07e835a06b7c9f21c21fff4f4a85933079e5859f99ba0ad02d",
		Size:      2078,
	}
)

func TestOciLayoutRepositoryPushAndFetch(t *testing.T) {
	// create a temp OCI layout
	ociLayoutTestdataPath, err := filepath.Abs(filepath.Join("..", "internal", "testdata", "oci-layout"))
	if err != nil {
		t.Fatalf("failed to get oci layout path: %v", err)
	}

<<<<<<< HEAD
	ociLayoutPath, err := ocilayout.Copy(ociLayoutTestdataPath, t.TempDir(), "v2")
	if err != nil {
		t.Fatalf("failed to create temp oci layout: %v", err)
	}
	repo, err := NewOCIRepository(ociLayoutPath, RepositoryOptions{})
=======
	newOCILayoutPath := t.TempDir()
	if err := ocilayout.Copy(ociLayoutTestdataPath, newOCILayoutPath, "v2"); err != nil {
		t.Fatalf("failed to create temp oci layout: %v", err)
	}
	repo, err := NewOCIRepository(newOCILayoutPath, RepositoryOptions{})
>>>>>>> b8508d04
	if err != nil {
		t.Fatalf("failed to create oci.Store as registry.Repository: %v", err)
	}

	// test resolve
	targetDesc, err := repo.Resolve(context.Background(), reference)
	if err != nil {
		t.Fatalf("failed to resolve reference: %v", err)
	}
	if !content.Equal(targetDesc, expectedTargetDesc) {
		t.Fatalf("failed to resolve reference. expected descriptor: %v, but got: %v", expectedTargetDesc, targetDesc)
	}

	t.Run("oci layout push", func(t *testing.T) {
		signature, err := os.ReadFile(signaturePath)
		if err != nil {
			t.Fatalf("failed to read signature: %v", err)
		}
		_, signatureManifestDesc, err := repo.PushSignature(context.Background(), joseTag, signature, targetDesc, annotations)
		if err != nil {
			t.Fatalf("failed to push signature: %v", err)
		}
		if !content.Equal(expectedSignatureManifestDesc, signatureManifestDesc) {
			t.Fatalf("expected desc: %v, got: %v", expectedSignatureManifestDesc, signatureManifestDesc)
		}
		expectedAnnotations := map[string]string{
			envelope.AnnotationX509ChainThumbprint: "[\"9f5f5aecee24b5cfdc7a91f6d5ac5c3a5348feb17c934d403f59ac251549ea0d\"]",
			ocispec.AnnotationCreated:              "2023-03-14T08:10:02Z",
		}
		if !reflect.DeepEqual(expectedAnnotations, signatureManifestDesc.Annotations) {
			t.Fatalf("expected annotations: %v, but got: %v", expectedAnnotations, signatureManifestDesc.Annotations)
		}
	})

	t.Run("oci layout fetch", func(t *testing.T) {
		err = repo.ListSignatures(context.Background(), targetDesc, func(signatureManifests []ocispec.Descriptor) error {
			if len(signatureManifests) == 0 {
				return fmt.Errorf("expected to find signature in the OCI layout folder, but got none")
			}
			var found bool
			for _, sigManifestDesc := range signatureManifests {
				if !content.Equal(sigManifestDesc, expectedSignatureManifestDesc) {
					continue
				}
				_, sigDesc, err := repo.FetchSignatureBlob(context.Background(), sigManifestDesc)
				if err != nil {
					return fmt.Errorf("failed to fetch blob: %w", err)
				}
				if !content.Equal(expectedSignatureBlobDesc, sigDesc) {
					return fmt.Errorf("expected to get signature blob desc: %v, got: %v", expectedSignatureBlobDesc, sigDesc)
				}
				found = true
			}
			if !found {
				return fmt.Errorf("expected to find the signature with manifest desc: %v, but failed", expectedSignatureManifestDesc)
			}
			return nil
		})
		if err != nil {
			t.Fatal(err)
		}
	})
}

func TestNewRepository(t *testing.T) {
	target, err := oci.New(t.TempDir())
	if err != nil {
		t.Fatalf("failed to create oci.Store as registry.Repository: %v", err)
	}
	repo := NewRepository(target)
	if repo == nil {
		t.Fatalf("failed to create repository")
	}
	repoClient, ok := repo.(*repositoryClient)
	if !ok {
		t.Fatalf("failed to create repositoryClient")
	}
	if target != repoClient.GraphTarget {
		t.Fatalf("expected target: %v, got: %v", target, repoClient.GraphTarget)
	}
}

func TestNewOCIRepositoryFailed(t *testing.T) {
	t.Run("os stat failed", func(t *testing.T) {
		_, err := NewOCIRepository("invalid-path", RepositoryOptions{})
		if err == nil {
			t.Fatalf("expected to fail with invalid path")
		}
	})

	t.Run("path is regular file", func(t *testing.T) {
		// create a regular file in the temp dir
		filePath := filepath.Join(t.TempDir(), "file")
		file, err := os.Create(filePath)
		if err != nil {
			t.Fatalf("failed to create file: %v", err)
		}
		file.Close()

		_, err = NewOCIRepository(filePath, RepositoryOptions{})
		if err == nil {
			t.Fatalf("expected to fail with regular file")
		}
	})

	t.Run("no permission to create new path", func(t *testing.T) {
		// create a directory in the temp dir
		dirPath := filepath.Join(t.TempDir(), "dir")
		err := os.Mkdir(dirPath, 0000)
		if err != nil {
			t.Fatalf("failed to create dir: %v", err)
		}

		_, err = NewOCIRepository(dirPath, RepositoryOptions{})
		if err == nil {
			t.Fatalf("expected to fail with no permission to create new path")
		}
	})
}

// testStorage implements content.ReadOnlyGraphStorage
type testStorage struct {
	store             *memory.Store
	FetchError        error
	FetchContent      []byte
	PredecessorsError error
	PredecessorsDesc  []ocispec.Descriptor
}

func (s *testStorage) Push(ctx context.Context, expected ocispec.Descriptor, reader io.Reader) error {
	return s.store.Push(ctx, expected, reader)
}

func (s *testStorage) Fetch(ctx context.Context, target ocispec.Descriptor) (io.ReadCloser, error) {
	if s.FetchError != nil {
		return nil, s.FetchError
	}
	return io.NopCloser(bytes.NewReader(s.FetchContent)), nil
}

func (s *testStorage) Exists(ctx context.Context, target ocispec.Descriptor) (bool, error) {
	return s.store.Exists(ctx, target)
}

func (s *testStorage) Predecessors(ctx context.Context, node ocispec.Descriptor) ([]ocispec.Descriptor, error) {
	if s.PredecessorsError != nil {
		return nil, s.PredecessorsError
	}
	return s.PredecessorsDesc, nil
}

func TestSignatureReferrers(t *testing.T) {
	t.Run("get predecessors failed", func(t *testing.T) {
		store := &testStorage{
			store:             &memory.Store{},
			PredecessorsError: fmt.Errorf("failed to get predecessors"),
		}
		_, err := signatureReferrers(context.Background(), store, ocispec.Descriptor{})
		if err == nil {
			t.Fatalf("expected to fail with getting predecessors")
		}
	})

	t.Run("artifact manifest exceds max blob size", func(t *testing.T) {
		store := &testStorage{
			store: &memory.Store{},
			PredecessorsDesc: []ocispec.Descriptor{
				{
					Digest:    validDigestWithAlgo2,
					MediaType: "application/vnd.oci.artifact.manifest.v1+json",
					Size:      4*1024*1024 + 1,
				},
			},
		}
		_, err := signatureReferrers(context.Background(), store, ocispec.Descriptor{
			Digest: validDigestWithAlgo2,
		})
		if err == nil {
			t.Fatalf("expected to fail with artifact manifest exceds max blob size")
		}
	})

	t.Run("image manifest exceds max blob size", func(t *testing.T) {
		store := &testStorage{
			store: &memory.Store{},
			PredecessorsDesc: []ocispec.Descriptor{
				{
					Digest:    validDigestWithAlgo2,
					MediaType: "application/vnd.oci.image.manifest.v1+json",
					Size:      4*1024*1024 + 1,
				},
			},
		}
		_, err := signatureReferrers(context.Background(), store, ocispec.Descriptor{
			Digest: validDigestWithAlgo2,
		})
		if err == nil {
			t.Fatalf("expected to fail with image manifest exceds max blob size")
		}
	})

	t.Run("artifact manifest fetchAll failed", func(t *testing.T) {
		store := &testStorage{
			store: &memory.Store{},
			PredecessorsDesc: []ocispec.Descriptor{
				{
					Digest:    validDigestWithAlgo,
					MediaType: "application/vnd.oci.artifact.manifest.v1+json",
					Size:      481,
				},
			},
			FetchError: fmt.Errorf("failed to fetch all"),
		}
		_, err := signatureReferrers(context.Background(), store, ocispec.Descriptor{
			Digest: validDigestWithAlgo,
		})
		if err == nil {
			t.Fatalf("expected to fail with fetchAll failed")
		}
	})

	t.Run("image manifest fetchAll failed", func(t *testing.T) {
		store := &testStorage{
			store: &memory.Store{},
			PredecessorsDesc: []ocispec.Descriptor{
				{
					Digest:    validDigestWithAlgo,
					MediaType: "application/vnd.oci.image.manifest.v1+json",
					Size:      481,
				},
			},
			FetchError: fmt.Errorf("failed to fetch all"),
		}
		_, err := signatureReferrers(context.Background(), store, ocispec.Descriptor{
			Digest: validDigestWithAlgo,
		})
		if err == nil {
			t.Fatalf("expected to fail with fetchAll failed")
		}
	})

	t.Run("artifact manifest marshal failed", func(t *testing.T) {
		store := &testStorage{
			store: &memory.Store{},
			PredecessorsDesc: []ocispec.Descriptor{
				{
					Digest:    "sha256:24aafc739daae02bcd33471a1b28bcfaaef0bb5e530ef44cd4e5d2445e606690",
					MediaType: "application/vnd.oci.artifact.manifest.v1+json",
					Size:      15,
				},
			},
			FetchContent: []byte("invalid content"),
		}
		_, err := signatureReferrers(context.Background(), store, ocispec.Descriptor{
			Digest: "sha256:24aafc739daae02bcd33471a1b28bcfaaef0bb5e530ef44cd4e5d2445e606690",
		})
		if err == nil {
			t.Fatalf("expected to fail with marshal failed")
		}
	})

	t.Run("image manifest marshal failed", func(t *testing.T) {
		store := &testStorage{
			store: &memory.Store{},
			PredecessorsDesc: []ocispec.Descriptor{
				{
					Digest:    "sha256:24aafc739daae02bcd33471a1b28bcfaaef0bb5e530ef44cd4e5d2445e606690",
					MediaType: "application/vnd.oci.image.manifest.v1+json",
					Size:      15,
				},
			},
			FetchContent: []byte("invalid content"),
		}
		_, err := signatureReferrers(context.Background(), store, ocispec.Descriptor{
			Digest: "sha256:24aafc739daae02bcd33471a1b28bcfaaef0bb5e530ef44cd4e5d2445e606690",
		})
		if err == nil {
			t.Fatalf("expected to fail with marshal failed")
<<<<<<< HEAD
=======
		}
	})

	t.Run("no valid artifact manifest", func(t *testing.T) {
		store := &testStorage{
			store: &memory.Store{},
			PredecessorsDesc: []ocispec.Descriptor{
				{
					Digest:    "sha256:44136fa355b3678a1146ad16f7e8649e94fb4fc21fe77e8310c060f61caaff8a",
					MediaType: "application/vnd.oci.artifact.manifest.v1+json",
					Size:      2,
				},
			},
			FetchContent: []byte("{}"),
		}
		descriptors, err := signatureReferrers(context.Background(), store, ocispec.Descriptor{
			Digest: "sha256:44136fa355b3678a1146ad16f7e8649e94fb4fc21fe77e8310c060f61caaff8a",
		})

		if err != nil {
			t.Fatalf("failed to get referrers: %v", err)
		}
		if len(descriptors) != 0 {
			t.Fatalf("expected to get no referrers, but got: %v", descriptors)
		}
	})

	t.Run("no valid image manifest", func(t *testing.T) {
		store := &testStorage{
			store: &memory.Store{},
			PredecessorsDesc: []ocispec.Descriptor{
				{
					Digest:    "sha256:44136fa355b3678a1146ad16f7e8649e94fb4fc21fe77e8310c060f61caaff8a",
					MediaType: "application/vnd.oci.image.manifest.v1+json",
					Size:      2,
				},
			},
			FetchContent: []byte("{}"),
		}
		descriptors, err := signatureReferrers(context.Background(), store, ocispec.Descriptor{
			Digest: "sha256:44136fa355b3678a1146ad16f7e8649e94fb4fc21fe77e8310c060f61caaff8a",
		})

		if err != nil {
			t.Fatalf("failed to get referrers: %v", err)
		}
		if len(descriptors) != 0 {
			t.Fatalf("expected to get no referrers, but got: %v", descriptors)
>>>>>>> b8508d04
		}
	})
}<|MERGE_RESOLUTION|>--- conflicted
+++ resolved
@@ -496,19 +496,11 @@
 		t.Fatalf("failed to get oci layout path: %v", err)
 	}
 
-<<<<<<< HEAD
-	ociLayoutPath, err := ocilayout.Copy(ociLayoutTestdataPath, t.TempDir(), "v2")
-	if err != nil {
-		t.Fatalf("failed to create temp oci layout: %v", err)
-	}
-	repo, err := NewOCIRepository(ociLayoutPath, RepositoryOptions{})
-=======
 	newOCILayoutPath := t.TempDir()
 	if err := ocilayout.Copy(ociLayoutTestdataPath, newOCILayoutPath, "v2"); err != nil {
 		t.Fatalf("failed to create temp oci layout: %v", err)
 	}
 	repo, err := NewOCIRepository(newOCILayoutPath, RepositoryOptions{})
->>>>>>> b8508d04
 	if err != nil {
 		t.Fatalf("failed to create oci.Store as registry.Repository: %v", err)
 	}
@@ -787,8 +779,6 @@
 		})
 		if err == nil {
 			t.Fatalf("expected to fail with marshal failed")
-<<<<<<< HEAD
-=======
 		}
 	})
 
@@ -837,7 +827,6 @@
 		}
 		if len(descriptors) != 0 {
 			t.Fatalf("expected to get no referrers, but got: %v", descriptors)
->>>>>>> b8508d04
 		}
 	})
 }