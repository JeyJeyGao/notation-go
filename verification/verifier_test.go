--- conflicted
+++ resolved
@@ -323,11 +323,7 @@
 				Success: true,
 			},
 		},
-<<<<<<< HEAD
-		ProcessedAttributes: []interface{}{mock.PluginExtendedCriticalAttribute.Key, HeaderVerificationPlugin},
-=======
 		ProcessedAttributes: []interface{}{mock.PluginExtendedCriticalAttribute.Key},
->>>>>>> 04adac06
 	}
 
 	v = verifier{
@@ -350,11 +346,7 @@
 				Reason:  "i feel like failing today",
 			},
 		},
-<<<<<<< HEAD
-		ProcessedAttributes: []interface{}{mock.PluginExtendedCriticalAttribute.Key, HeaderVerificationPlugin},
-=======
 		ProcessedAttributes: []interface{}{mock.PluginExtendedCriticalAttribute.Key},
->>>>>>> 04adac06
 	}
 
 	v = verifier{
@@ -376,11 +368,7 @@
 				Success: true,
 			},
 		},
-<<<<<<< HEAD
-		ProcessedAttributes: []interface{}{mock.PluginExtendedCriticalAttribute.Key, HeaderVerificationPlugin},
-=======
 		ProcessedAttributes: []interface{}{mock.PluginExtendedCriticalAttribute.Key},
->>>>>>> 04adac06
 	}
 
 	v = verifier{
@@ -403,11 +391,7 @@
 				Reason:  "i feel like failing today",
 			},
 		},
-<<<<<<< HEAD
-		ProcessedAttributes: []interface{}{mock.PluginExtendedCriticalAttribute.Key, HeaderVerificationPlugin},
-=======
 		ProcessedAttributes: []interface{}{mock.PluginExtendedCriticalAttribute.Key},
->>>>>>> 04adac06
 	}
 
 	v = verifier{
@@ -432,11 +416,7 @@
 				Success: true,
 			},
 		},
-<<<<<<< HEAD
-		ProcessedAttributes: []interface{}{mock.PluginExtendedCriticalAttribute.Key, HeaderVerificationPlugin},
-=======
 		ProcessedAttributes: []interface{}{mock.PluginExtendedCriticalAttribute.Key},
->>>>>>> 04adac06
 	}
 
 	v = verifier{
@@ -489,11 +469,7 @@
 				Success: true,
 			},
 		},
-<<<<<<< HEAD
-		ProcessedAttributes: []interface{}{HeaderVerificationPlugin}, // exclude the critical attribute
-=======
 		ProcessedAttributes: []interface{}{}, // exclude the critical attribute
->>>>>>> 04adac06
 	}
 
 	v = verifier{
@@ -511,11 +487,7 @@
 	pluginManager.PluginCapabilities = []plugin.Capability{plugin.CapabilityTrustedIdentityVerifier}
 	pluginManager.PluginRunnerExecuteResponse = &plugin.VerifySignatureResponse{
 		VerificationResults: map[plugin.VerificationCapability]*plugin.VerificationResult{},
-<<<<<<< HEAD
-		ProcessedAttributes: []interface{}{mock.PluginExtendedCriticalAttribute.Key, HeaderVerificationPlugin},
-=======
 		ProcessedAttributes: []interface{}{mock.PluginExtendedCriticalAttribute.Key},
->>>>>>> 04adac06
 	}
 
 	v = verifier{
